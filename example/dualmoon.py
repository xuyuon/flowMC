--- conflicted
+++ resolved
@@ -48,32 +48,6 @@
 
 print("Initializing sampler class")
 
-<<<<<<< HEAD
-nf_sampler = Sampler(
-    n_dim,
-    rng_key_set,
-    model,
-    run_mcmc,
-    dual_moon_pe,
-    d_likelihood=d_dual_moon,
-    n_loop=n_loop,
-    n_local_steps=n_local_steps,
-    n_global_steps=n_global_steps,
-    n_chains=n_chains,
-    n_epochs=num_epochs,
-    n_nf_samples=100,
-    learning_rate=learning_rate,
-    momentum=momentum,
-    batch_size=batch_size,
-    stepsize=stepsize,
-)
-
-print("Sampling")
-
-chains, log_prob, nf_samples, local_accs, global_accs, loss_vals = nf_sampler.sample(
-    initial_position
-)
-=======
 nf_sampler = Sampler(n_dim, rng_key_set, model, run_mcmc,
                     dual_moon_pe,
                     d_likelihood=d_dual_moon,
@@ -95,7 +69,6 @@
 
 chains, log_prob, local_accs, global_accs, loss_vals = nf_sampler.get_sampler_state()
 nf_samples = nf_sampler.sample_flow()
->>>>>>> 321340fb
 
 print(
     "chains shape: ",
