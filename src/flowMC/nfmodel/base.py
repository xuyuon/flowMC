--- conflicted
+++ resolved
@@ -2,13 +2,7 @@
 from typing import Tuple
 import equinox as eqx
 import jax
-<<<<<<< HEAD
 from jaxtyping import Array, PRNGKeyArray, Float
-=======
-from jaxtyping import Array
-
-
->>>>>>> e7ba2c86
 class NFModel(eqx.Module):
 
     """
