import jax
import jax.numpy as jnp
from jax import random
from tqdm import tqdm
from flowMC.nfmodel.base import NFModel
from jaxtyping import Array, PRNGKeyArray, PyTree
from typing import Callable
from flowMC.sampler.Proposal_Base import ProposalBase
from jaxtyping import Array, Float, Int, PRNGKeyArray
from math import ceil


@jax.tree_util.register_pytree_node_class
class NFProposal(ProposalBase):

    model: NFModel

    def __init__(
        self, logpdf: Callable, jit: bool, model: NFModel, n_sample_max: int = 10000
    ):
        super().__init__(logpdf, jit, {})
        self.model = model
        self.n_sample_max = n_sample_max
        self.update_vmap = jax.vmap(self.update, in_axes=(None, (0)))
        if self.jit is True:
            self.update_vmap = jax.jit(self.update_vmap)

    def kernel(
        self,
        rng_key: PRNGKeyArray,
        initial_position: Float[Array, "ndim"],
        proposal_position: Float[Array, "ndim"],
        log_prob_initial: Float[Array, "1"],
        log_prob_proposal: Float[Array, "1"],
        log_prob_nf_initial: Float[Array, "1"],
        log_prob_nf_proposal: Float[Array, "1"],
    ) -> tuple[Float[Array, "ndim"], Float[Array, "1"], Int[Array, "1"]]:
        rng_key, subkey = random.split(rng_key)

        ratio = (log_prob_proposal - log_prob_initial) - (
            log_prob_nf_proposal - log_prob_nf_initial
        )
        uniform_random = jnp.log(jax.random.uniform(subkey))
        do_accept = uniform_random < ratio
        position = jnp.where(do_accept, proposal_position, initial_position)
        log_prob = jnp.where(do_accept, log_prob_proposal, log_prob_initial)
        log_prob_nf = jnp.where(do_accept, log_prob_nf_proposal, log_prob_nf_initial)
        return position, log_prob, log_prob_nf, do_accept

    def update(
        self, i, state
    ) -> tuple[
        PRNGKeyArray,
        Float[Array, "nstep ndim"],
        Float[Array, "nstep 1"],
        Int[Array, "n_step 1"],
        PyTree,
    ]:
        (
            key,
            positions,
            proposal,
            log_prob,
            log_prob_proposal,
            log_prob_nf,
            log_prob_nf_proposal,
            acceptance,
        ) = state
        key, subkey = jax.random.split(key)
        new_position, new_log_prob, new_log_prob_nf, do_accept = self.kernel(
            subkey,
            positions[i - 1],
            proposal[i],
            log_prob[i - 1],
            log_prob_proposal[i],
            log_prob_nf[i - 1],
            log_prob_nf_proposal[i],
        )
        positions = positions.at[i].set(new_position)
        log_prob = log_prob.at[i].set(new_log_prob)
        log_prob_nf = log_prob_nf.at[i].set(new_log_prob_nf)
        acceptance = acceptance.at[i].set(do_accept)
        return (
            key,
            positions,
            proposal,
            log_prob,
            log_prob_proposal,
            log_prob_nf,
            log_prob_nf_proposal,
            acceptance,
        )

    def sample(
        self,
        rng_key: PRNGKeyArray,
        n_steps: int,
        initial_position: Float[Array, "n_chains ndim"],
        data: PyTree,
        verbose: bool = False,
        mode: str = "training",
    ) -> tuple[
        Float[Array, "n_chains n_steps ndim"],
        Float[Array, "n_chains n_steps 1"],
        Int[Array, "n_chains n_steps 1"],
    ]:
        rng_key, *subkeys = random.split(rng_key, 3)

        n_chains = initial_position.shape[0]
        n_dim = initial_position.shape[-1]
        log_prob_initial = self.logpdf_vmap(initial_position, data)[:, None]
        log_prob_nf_initial = self.model.log_prob(initial_position)[:, None]
<<<<<<< HEAD
=======
        if total_size > self.n_sample_max:
            sampling_key = subkeys[0]
            n_batch = ceil(total_size / self.n_sample_max)
            n_sample = total_size // n_batch
            proposal_position = jnp.zeros(
                (n_batch, n_sample, initial_position.shape[-1])
            )
            log_prob_proposal = jnp.zeros((n_batch, n_sample))
            log_prob_nf_proposal = jnp.zeros((n_batch, n_sample))
            for i in range(n_batch):
                sampling_key, subkey = random.split(sampling_key)
                proposal_position = proposal_position.at[i].set(
                    self.model.sample(subkey, n_sample)
                )
                log_prob_proposal = log_prob_proposal.at[i].set(
                    self.logpdf_vmap(proposal_position[i], data)
                )
                log_prob_nf_proposal = log_prob_nf_proposal.at[i].set(
                    self.model.log_prob(proposal_position[i])
                )

            proposal_position = proposal_position.reshape(-1, n_dim)[:total_size]
            log_prob_proposal = log_prob_proposal.reshape(-1)[:total_size]
            log_prob_nf_proposal = log_prob_nf_proposal.reshape(-1)[:total_size]

        else:
            proposal_position = self.model.sample(subkeys[0], total_size)
            log_prob_proposal = self.logpdf_vmap(proposal_position, data)
            log_prob_nf_proposal = self.model.log_prob(proposal_position)
>>>>>>> e7ba2c86

        proposal_position, log_prob_proposal, log_prob_nf_proposal = self.sample_flow(
            subkeys[0], initial_position, data, n_steps
        )

        state = (
            jax.random.split(subkeys[1], n_chains),
            jnp.zeros((n_chains, n_steps, n_dim)) + initial_position[:, None],
            proposal_position,
            jnp.zeros(
                (
                    n_chains,
                    n_steps,
                )
            )
            + log_prob_initial,
            log_prob_proposal,
            jnp.zeros(
                (
                    n_chains,
                    n_steps,
                )
            )
            + log_prob_nf_initial,
            log_prob_nf_proposal,
            jnp.zeros(
                (
                    n_chains,
                    n_steps,
                )
            ),
        )
        if verbose:
            iterator_loop = tqdm(
                range(1, n_steps),
                desc="Sampling Globally",
                miniters=int(n_steps / 10),
            )
        else:
            iterator_loop = range(1, n_steps)
        for i in iterator_loop:
            state = self.update_vmap(i, state)
        return (rng_key, state[1], state[3], state[7])

    def sample_flow(
        self,
        rng_key: PRNGKeyArray,
        initial_position: Float[Array, "n_chains ndim"],
        data,
        n_steps: int,
    ):
        n_chains = initial_position.shape[0]
        n_dim = initial_position.shape[-1]
        total_size = initial_position.shape[0] * n_steps
        if total_size > self.n_sample_max:
            rng_key = rng_key
            n_batch = ceil(total_size / self.n_sample_max)
            n_sample = total_size // n_batch
            proposal_position = jnp.zeros(
                (n_batch, n_sample, initial_position.shape[-1])
            )
            log_prob_proposal = jnp.zeros((n_batch, n_sample))
            log_prob_nf_proposal = jnp.zeros((n_batch, n_sample))
            for i in range(n_batch):
                rng_key, subkey = random.split(rng_key)
                proposal_position = proposal_position.at[i].set(
                    self.model.sample(subkey, n_sample)
                )
                log_prob_proposal = log_prob_proposal.at[i].set(
                    self.logpdf_vmap(proposal_position[i], data)
                )
                log_prob_nf_proposal = log_prob_nf_proposal.at[i].set(
                    self.model.log_prob(proposal_position[i])
                )

            proposal_position = proposal_position.reshape(-1, n_dim)[:total_size]
            log_prob_proposal = log_prob_proposal.reshape(-1)[:total_size]
            log_prob_nf_proposal = log_prob_nf_proposal.reshape(-1)[:total_size]

        else:
            proposal_position = self.model.sample(rng_key, total_size)
            log_prob_proposal = self.logpdf_vmap(proposal_position, data)
            log_prob_nf_proposal = self.model.log_prob(proposal_position)

        proposal_position = proposal_position.reshape(n_chains, n_steps, n_dim)
        log_prob_proposal = log_prob_proposal.reshape(n_chains, n_steps)
        log_prob_nf_proposal = log_prob_nf_proposal.reshape(n_chains, n_steps)

        return proposal_position, log_prob_proposal, log_prob_nf_proposal

    def tree_flatten(self):
        children, aux_data = super().tree_flatten()
        aux_data["model"] = self.model
        aux_data["n_sample_max"] = self.n_sample_max
        return (children, aux_data)<|MERGE_RESOLUTION|>--- conflicted
+++ resolved
@@ -110,38 +110,6 @@
         n_dim = initial_position.shape[-1]
         log_prob_initial = self.logpdf_vmap(initial_position, data)[:, None]
         log_prob_nf_initial = self.model.log_prob(initial_position)[:, None]
-<<<<<<< HEAD
-=======
-        if total_size > self.n_sample_max:
-            sampling_key = subkeys[0]
-            n_batch = ceil(total_size / self.n_sample_max)
-            n_sample = total_size // n_batch
-            proposal_position = jnp.zeros(
-                (n_batch, n_sample, initial_position.shape[-1])
-            )
-            log_prob_proposal = jnp.zeros((n_batch, n_sample))
-            log_prob_nf_proposal = jnp.zeros((n_batch, n_sample))
-            for i in range(n_batch):
-                sampling_key, subkey = random.split(sampling_key)
-                proposal_position = proposal_position.at[i].set(
-                    self.model.sample(subkey, n_sample)
-                )
-                log_prob_proposal = log_prob_proposal.at[i].set(
-                    self.logpdf_vmap(proposal_position[i], data)
-                )
-                log_prob_nf_proposal = log_prob_nf_proposal.at[i].set(
-                    self.model.log_prob(proposal_position[i])
-                )
-
-            proposal_position = proposal_position.reshape(-1, n_dim)[:total_size]
-            log_prob_proposal = log_prob_proposal.reshape(-1)[:total_size]
-            log_prob_nf_proposal = log_prob_nf_proposal.reshape(-1)[:total_size]
-
-        else:
-            proposal_position = self.model.sample(subkeys[0], total_size)
-            log_prob_proposal = self.logpdf_vmap(proposal_position, data)
-            log_prob_nf_proposal = self.model.log_prob(proposal_position)
->>>>>>> e7ba2c86
 
         proposal_position, log_prob_proposal, log_prob_nf_proposal = self.sample_flow(
             subkeys[0], initial_position, data, n_steps
