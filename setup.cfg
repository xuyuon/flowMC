[metadata]
name = flowMC
version = 0.2.2
author = Kaze Wong, Marylou Gabrié, Dan Foreman-Mackey
author_email = kazewong.physics@gmail.com
url = https://github.com/kazewong/flowMC
description = Normalizing flow exhanced sampler in jax
long_description = file: README.md
long_description_content_type = text/markdown
keywords = sampling, inference, machine learning, normalizing, autodiff, jax
license = MIT

[options]
packages_dir=
    =src
packages = find:
install_requires =
<<<<<<< HEAD
    jax>=0.4.12
    jaxlib>=0.4.12
    equinox>=0.10.6
    tqdm
=======
    jax==0.4.1
    jaxlib==0.4.1
    flax==0.6.3
    distrax==0.1.3
    evosax==0.1.4
    tqdm

>>>>>>> 402ca942
    
python_requires =  >=3.8,<3.11

[options.packages.find]
where=src<|MERGE_RESOLUTION|>--- conflicted
+++ resolved
@@ -15,20 +15,11 @@
     =src
 packages = find:
 install_requires =
-<<<<<<< HEAD
     jax>=0.4.12
     jaxlib>=0.4.12
     equinox>=0.10.6
     tqdm
-=======
-    jax==0.4.1
-    jaxlib==0.4.1
-    flax==0.6.3
-    distrax==0.1.3
-    evosax==0.1.4
-    tqdm
 
->>>>>>> 402ca942
     
 python_requires =  >=3.8,<3.11
 
