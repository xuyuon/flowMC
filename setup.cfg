--- conflicted
+++ resolved
@@ -16,11 +16,9 @@
     jax
     jaxlib
     flax
-<<<<<<< HEAD
     tqdm
-=======
->>>>>>> 82562521
     distrax
+    
 python_requires =  >=3.7
 
 [options.packages.find]
